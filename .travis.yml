language: python

install:
  - pip install -r requirements.txt
<<<<<<< HEAD
  - pip install pytest==5.2.0

=======
  - pip install pytest==5.2.0 pytest-cov==2.5.1 pytest-pep8 coveralls
  - python -m spacy download en_core_web_sm
>>>>>>> 77d1459e
# command to run tests
script:
  - python -m pytest utils
  - python -m pytest covid_mechanism_kg
  - python -m pytest drug_treatment_extraction
  - python -m pytest main_pipeline
  - python -m pytest model_organism_extraction
  - python -m pytest paper_evidence_annot
<|MERGE_RESOLUTION|>--- conflicted
+++ resolved
@@ -2,14 +2,10 @@
 
 install:
   - pip install -r requirements.txt
-<<<<<<< HEAD
   - pip install pytest==5.2.0
+  - python -m spacy download en_core_web_sm
 
-=======
-  - pip install pytest==5.2.0 pytest-cov==2.5.1 pytest-pep8 coveralls
-  - python -m spacy download en_core_web_sm
->>>>>>> 77d1459e
-# command to run tests
+# commands to run tests
 script:
   - python -m pytest utils
   - python -m pytest covid_mechanism_kg
